--- conflicted
+++ resolved
@@ -634,10 +634,7 @@
 
     let cmd = TestCommand::new_get(vec![0]);
     let res = client.fetch_read_state(&cmd).await;
-<<<<<<< HEAD
     assert!(res.is_ok());
-=======
-    println!("{res:?}");
 }
 
 #[tokio::test(flavor = "multi_thread")]
@@ -696,5 +693,4 @@
     );
 
     assert_eq!(client.first_incomplete(), 2);
->>>>>>> ba97d3a5
 }